#!/usr/bin/env python3
from serial.tools import list_ports
from tkinter import filedialog
from PIL import Image, ImageTk
from datetime import datetime
from random import random
from serial import Serial
from io import BytesIO
import tkinter as tk
import threading
import argparse
import struct
import time
import os
import re

VERBOSE = ...

# AT+TEST=RFCFG,868,SF6,250,12,15,14,ON,OFF,OFF
# Available baud rate are 9600 14400 19200 38400 57600 76800 115200 and 230400
# To change baudrate, first modify it using UART here, then RST the device physically
# Next start it will be available at the COM port with the desired baudrate.
RF_CONFIG = {
    'baudrate': 230400,
    'frequency': 868,
    'spreading_factor': 7,
    'bandwidth': 250,
    'power_dbm': 14
}

PROTOCOL_HEADER_SIZE = 16

AT_RXLRPKT = 'AT+TEST=RXLRPKT\n'

CHUNK_SIZE = 200

RETRANSMISSION_TIMEOUT = 10

<<<<<<< HEAD
# magic delay based on observation to give enough time for the other transceiver
# to switch to RX
RX_SWITCH_DELAY = 0.5

MAX_RETRIES = 3
=======
MAX_RETRIES = 999
>>>>>>> 58c11a41

# to be refactored
status_text_box: tk.Text = None

def get_config_commands():
    global VERBOSE

    commands = f'''\
AT+LOG={'DEBUG' if VERBOSE else 'QUIET'}
AT+UART=BR, {RF_CONFIG['baudrate']}
AT+MODE=TEST
AT+TEST=RFCFG,{RF_CONFIG['frequency']},SF{RF_CONFIG['spreading_factor']},{RF_CONFIG['bandwidth']},12,15,{RF_CONFIG['power_dbm']},ON,OFF,OFF
'''

    return commands

def spreading_factor_type(arg):
    MIN_VAL, MAX_VAL = 6, 14

    try:
        sf = int(arg)
    except ValueError:    
        raise argparse.ArgumentTypeError("invalid spreading factor")
    if sf < MIN_VAL or sf > MAX_VAL:
        raise argparse.ArgumentTypeError(f"spreading factor must be between {MAX_VAL} and {MIN_VAL}")
    
    return sf

def dbm_type(arg):
    MIN_VAL, MAX_VAL = 13, 22

    try:
        dbm = int(arg)
    except ValueError:    
        raise argparse.ArgumentTypeError("invalid spreading factor")
    if dbm < MIN_VAL or dbm > MAX_VAL:
        raise argparse.ArgumentTypeError(f"spreading factor must be between {MAX_VAL} and {MIN_VAL}")
    
    return dbm

def com_port_type(arg):
    if type(arg) is str:
        return arg
    
    raise argparse.ArgumentTypeError("invalid COM port specified, must match COMx")
 
def get_args():
    parser = argparse.ArgumentParser()

    subparsers = parser.add_subparsers(dest='mode', required=True)
    server_parser = subparsers.add_parser('server', help='launch the lora server (ground station)')
    client_parser = subparsers.add_parser('client', help='launch the lora client interface')

    # shared arguments
    for p in (server_parser, client_parser):
        p.add_argument('--port', '-p', help='specify serial COM port name',
                type=com_port_type)
        p.add_argument('--configure', '-c', help='apply default configuration', action='store_true')
        p.add_argument('--sf', type=spreading_factor_type, help='pick spreading factor', default=7)
        p.add_argument('--dbm', type=dbm_type, help='pick transceiver power in dBm', default=14)
        p.add_argument('--bandwidth', '--bw', type=int, choices=(250, 500), help='pick signal bandwidth', default=250)
        p.add_argument('--verbose', '-v', help='verbose mode', action='store_true')

    client_parser.add_argument('--auto', action=argparse.BooleanOptionalAction, help='automatically connect upon launch', default=False)

    return parser.parse_args()

def timestamp() -> str:
    return datetime.now().strftime("%H:%M:%S")

def scan_com_ports():
    available_ports = []
    for port in list_ports.comports():
        available_ports.append((port.device, port.description))
    return available_ports

def print(*args, **kwargs):
    if status_text_box:
        status_text_box.insert(
            tk.END, f"{timestamp()}: {' '.join(str(_) for _ in args)} \n"
        )
        status_text_box.yview_moveto(1)

    __builtins__.print(*args, **kwargs)

def launch_server(port='COM4', configure=False):
    buffer = b''
    incoming_bytes = width = height = 0
    start_time = None

    try:
        with Serial(port, baudrate=RF_CONFIG['baudrate'], bytesize=8, parity="N", stopbits=1, timeout=1) as ser_ground:
            if ser_ground.is_open:
                print(f"[+] Server connected to serial port ({port})")

            if configure:
                print('[*] Sending configuration')

                ground_config = get_config_commands()
                if VERBOSE:
                    print('>>>', '\n>>> '.join(ground_config.strip().split('\n')), end='\n\n')

                for cmd in ground_config.split('\n'):
                    ser_ground.write(f'{cmd}\n'.encode())

                    # get AT config acknowledgement & check for errors
                    r = ser_ground.readline()

                    if b'ERROR' in r:
                        print(f"[!] Configuration error: {r.decode()}")
                        exit(1)
                    if r:
                        print('<<<', r.decode(), end='')


                print('[+] Server configured')

            ser_ground.write(f'{AT_RXLRPKT}\n'.encode())
            r = ser_ground.readline()

            print('<<<', r.decode(), end='')
            print('[*] Listening...')

            chunks_received = {}
            bytes_received = 0
            num_expected_chunks = None
            missing_chunks = set()
            while incoming_bytes == 0 or bytes_received < incoming_bytes:
                # timeouts after 5s (or configured timeout)
                if r := ser_ground.read_until(b'\r\n'):
                    matches = re.finditer(r'RX "(\w+?)"', r.decode())
                    chunk_bytes = bytes.fromhex(''.join([x.group(1) for x in matches]))

                    # parse start of transmission header, skipping invalid ones
                    if incoming_bytes == 0 and chunk_bytes:
                        preamble, incoming_bytes, width, height = struct.unpack('>4sIII', chunk_bytes[:PROTOCOL_HEADER_SIZE])

                        # invalid preamble
                        if preamble != b'LORA':
                            # if VERBOSE:
                            print('Received invalid preamble, dropping packet.')
                            incoming_bytes = 0
                            continue

                        # valid preamble, start receiving image
                        start_time = time.perf_counter_ns()
                        print(preamble.decode())
                        print(f'[*] Detected {width}x{height} image.')
                        print(f'[*] Receiving {incoming_bytes} bytes.')
                        chunk_bytes = chunk_bytes[PROTOCOL_HEADER_SIZE:]
                        num_expected_chunks = -(-incoming_bytes // CHUNK_SIZE)

                        # use higher timeout from now on, we will request retransmission
                        # if this timeout gets hit, we dont use this initially because it
                        # blocks keyboard interrupts for example.
                        ser_ground.timeout = RETRANSMISSION_TIMEOUT

                    if chunk_bytes:
                        seq_number, chunk_bytes = *struct.unpack('>H', chunk_bytes[:2]), chunk_bytes[2:]

                        # validate seq number using few heuristics
                        # 19535 is decimal for LO - can occur on overlap with new transmission
                        if seq_number == 19535 or seq_number < 0 or seq_number >= num_expected_chunks:
                            print('[!] Invalid sequence number received, dropping chunk.')
                            continue

                        if seq_number in missing_chunks:
                            print(f'[+] Received previously missing chunk {seq_number}!')
                            
                        # do not overwrite or double count
                        if seq_number not in chunks_received:
                            chunks_received[seq_number] = chunk_bytes
                            bytes_received += 2 + len(chunk_bytes)

                            if bytes_received % (incoming_bytes // 5) < max(incoming_bytes / 20, 200):
                                print(f'[*] Received {bytes_received} bytes')


                    if VERBOSE:
                        print(f"<<< {r}")
                
                # if we reach here it means we transmitter sent all and we have missing chunks AKA we
                # hit the RETRANSMISSION_TIMEOUT and should request missing chunks
                elif incoming_bytes:
                    missing_chunks = {seq for seq in range(num_expected_chunks) if seq not in chunks_received}
                    
                    print(f'[-] Timed out. Missing {len(missing_chunks)} chunk/s')

                    time.sleep(RX_SWITCH_DELAY)


                    if missing_chunks:
                        print(f'[*] Requesting retransmission of unreceived chunks: {missing_chunks}...')
                    else:
                        print('[+] Successfully recovered missing chunks. Sending confirmation...')

                    request_payload = b'MISS' + struct.pack('>H' + 'H' * len(missing_chunks), len(missing_chunks), *missing_chunks)  
                    print('[*] Request payload:', request_payload)

                    ser_ground.write(f'AT+TEST=TXLRPKT, "{request_payload.hex()}"\n'.encode())
                    # return AT TX confirmation
                    r = ser_ground.read_until(b"TX DONE\r\n").decode()

                    # return back to receiving
                    ser_ground.write(f'{AT_RXLRPKT}\n'.encode())

            # acknowledge successfully receiving all packets
            time.sleep(RX_SWITCH_DELAY)

            request_payload = b'MISS' + struct.pack('>H' + 'H' * len(missing_chunks), len(missing_chunks), *missing_chunks)  
            ser_ground.write(f'AT+TEST=TXLRPKT, "{request_payload.hex()}"\n'.encode())
            # return AT TX confirmation
            ser_ground.read_until(b"TX DONE\r\n").decode()
            print('[+] Confirmation sent')

            duration_ns = time.perf_counter_ns() - start_time
            duration_s = duration_ns / 10**9 

            # assemble buffer from received chunks
            buffer = b''.join(chunks_received.values())

            print(f'[*] Received {bytes_received} bytes over {len(chunks_received)} segments in {duration_s:.3f}s ({len(buffer)/duration_s:,.0f}) bytes/s')

            img_display = BytesIO(buffer)
            with open('bytes.bin', 'wb') as f:
                f.write(buffer)
                # load and view the image using pillow
                image = Image.open(img_display)
                image.show()

            print(f'[+] Saved {incoming_bytes} bytes to "bytes.bin"\n-----\n') 

    except FileNotFoundError as e:
        print(e)
        print(f"[-] Connection to {port} failed.")


# Drone serial wrapper
class Drone:
    def __init__(self, port=None, configure=False):
        self.port = port
        self.serial: Serial = None

        if self.connect():
            # print(f"[*] Clearing buffer: {self.serial.read_all()}")
            if configure:
                r = self.configure_tx()
                print(r)

    def configure_tx(self):
        output = ""
        drone_config = get_config_commands()
        for line in drone_config.split("\n"):
            self.serial.write(f'{line}\n'.encode())
            r = self.serial.readline().decode()
            if r:
                output += f'<<< {r}'

        return output

    def connect(self) -> bool:
        try:
            self.serial = Serial(
                port=self.port,
                baudrate=RF_CONFIG['baudrate'],
                bytesize=8,
                stopbits=1,
                parity="N",
                timeout=1,
            )

            return self.serial.is_open

        except FileNotFoundError:
            print(f"[-] Connection to {self.port} failed.")
            return False
        except Exception as e:
            print(f"[-] Connection to {self.port} failed: {e}")
            return False

    def send(self, data: bytes, recv=True) -> bytes:
        if not self.serial or not self.serial.is_open:
            print("[-] Send failed, Serial connection is not established.")

        self.serial.write(f'AT+TEST=TXLRPKT, "{data.hex()}"\n'.encode())

        # return AT confirmation, this may mess up things if you are not expecting send to recv on your behalf
        if recv:
            return self.serial.read_until(b"TX DONE\r\n").decode()

    def recv(self) -> bytes:
        r = self.serial.read_until(b'\r\n')

        matches = re.finditer(r'RX "(\w+?)"', r.decode())
        payload = bytes.fromhex(''.join([x.group(1) for x in matches]))

        return payload


class DroneGUI:
    def __init__(self, root, port, configure, auto):
        self.root = root
        self.root.title("STM32WLE5JC Drone")
        self.root.geometry("720x640")
        self.args_port = port
        self.configure = configure
        self.cancel = False

        self.drone = None

        self.create_layout()
        if auto:
            threading.Thread(target=self.connect_serial).start()

    def create_layout(self):
        self.controls_frame = tk.Frame(self.root, height=100)
        self.controls_frame.pack(fill="x", side="bottom")

        self.port_frame = tk.Frame(self.controls_frame)
        self.port_frame.pack(side="left", padx=10, pady=10)

        self.port_var = tk.StringVar(value=self.args_port)
        self.port_dropdown = tk.OptionMenu(self.port_frame, self.port_var, self.args_port)
        self.port_dropdown.pack(side="left")

        self.refresh_button = tk.Button(
            self.port_frame, text="↻", command=self.refresh_ports, width=2
        )
        self.refresh_ports()
        
        self.refresh_button.pack(side="left", padx=2)

        self.image_frame = tk.Frame(
            self.root, height=300, bg="lightgray", relief="ridge"
        )
        self.image_frame.pack(fill="both", expand=True)
        self.image_canvas = tk.Canvas(self.image_frame, bg="lightgray")
        self.image_canvas.pack(fill="both", expand=True)

        self.choose_button = tk.Button(
            self.controls_frame, text="Choose Image", command=self.choose_image
        )
        self.choose_button.pack(side="left", padx=10, pady=10)

        self.connect_button = tk.Button(
            self.controls_frame, text="Connect Serial", command=lambda: threading.Thread(target=self.connect_serial).start()
        )
        self.connect_button.pack(side="left", padx=10, pady=10)

        self.transmit_button = tk.Button(
            self.controls_frame,
            text="Transmit Image",
            state=tk.DISABLED,
            command=lambda: threading.Thread(target=self.transmit_image).start()
        )
        self.transmit_button.pack(side="left", padx=10, pady=10)

        self.cancel_button = tk.Button(
            self.controls_frame,
            text="Cancel Tranmission",
            state=tk.DISABLED,
            command=self.cancel_transmission,
        )
        self.cancel_button.pack(side="left", padx=10, pady=10)

        self.status_panel = tk.Frame(self.controls_frame)
        self.status_panel.pack(side="right", padx=5, pady=5)

        self.connection_panel = tk.Frame(self.status_panel)
        self.connection_panel.pack(side="bottom", padx=0, pady=0)

        self.connection_indicator = tk.Canvas(
            self.connection_panel,
            width=20,
            height=20,
            bg="#f0f0f0",
            highlightthickness=0,
        )
        self.connection_indicator.pack(side="left", anchor="w", padx=0)

        self.connection_indicator.create_oval(2, 2, 18, 18, fill="red", outline="")

        self.label_connected = tk.Label(
            self.connection_panel, text="Disconnected", anchor="w"
        )
        self.label_connected.pack(side="right", anchor="w")

        self.label_loaded = tk.Label(
            self.status_panel, text="Image: Not Loaded", anchor="w"
        )
        self.label_loaded.pack(side="right", anchor="w")

        self.text_frame = tk.Frame(self.root)
        self.text_frame.pack(fill="both", expand=True, padx=10, pady=10)

        self.scrollbar = tk.Scrollbar(self.text_frame)
        self.scrollbar.pack(side="right", fill="y")

        global status_text_box
        # global status_text_box, write to it using print
        status_text_box = tk.Text(
            self.text_frame,
            wrap="word",
            height=8,
            width=50,
            yscrollcommand=self.scrollbar.set,
        )
        status_text_box.pack(side="left", fill="both", expand=True)

        self.scrollbar.config(command=status_text_box.yview)

    def choose_image(self):
        self.file_path = filedialog.askopenfilename(
            title="Select an Image",
            filetypes=[("Image Files", "*.png;*.jpg;*.jpeg;*.bmp;*.gif")],
        )
        if self.file_path:
            self.display_image(self.file_path)

    def cancel_transmission(self):
        self.cancel = True

    def refresh_ports(self):
        ports = scan_com_ports()
        menu = self.port_dropdown["menu"]
        menu.delete(0, "end")

        for port, description in ports:
            menu.add_command(
                label=f"{port}: {description}",
                command=lambda p=port: self.port_var.set(p),
            )

        if ports:
            found_port = [p for p in ports if p[0] == self.args_port]

            if found_port:
                self.port_var.set(found_port[0][0])
            else:
                self.port_var.set(ports[0][0])

    def display_image(self, path):
        image = Image.open(path)

        canvas_width = self.image_canvas.winfo_width()
        canvas_height = self.image_canvas.winfo_height()

        if canvas_width == 1 and canvas_height == 1:
            self.root.update_idletasks()
            canvas_width = self.image_canvas.winfo_width()
            canvas_height = self.image_canvas.winfo_height()

        image_ratio = image.width / image.height
        canvas_ratio = canvas_width / canvas_height

        if image_ratio > canvas_ratio:
            new_width = canvas_width
            new_height = int(canvas_width / image_ratio)
        else:
            new_height = canvas_height
            new_width = int(canvas_height * image_ratio)

        resized_image = image.resize((new_width, new_height), Image.Resampling.LANCZOS)

        self.image = image
        self.tk_image = ImageTk.PhotoImage(resized_image)
        self.label_loaded.config(text=os.path.basename(path))
        self.image_canvas.delete("all")
        self.image_canvas.create_image(
            canvas_width / 2, canvas_height / 2, image=self.tk_image, anchor="center"
        )

    def connect_serial(self):
        print(f"[*] Connecting to drone on {self.port_var.get()} serial port.")

        self.drone = Drone(port=self.port_var.get(), configure=self.configure)

        if self.drone.serial.is_open:
            self.transmit_button.config(state=tk.NORMAL)
            self.label_connected.config(text="Connected")
            self.connect_button.config(state=tk.DISABLED)
            self.connection_indicator.create_oval(
                2, 2, 18, 18, fill="green", outline=""
            )
            print("[*] Connected. Ready to transmit.")

    def transmit_image(self):
        self.cancel_button.config(state=tk.NORMAL)
        self.cancel = False

        img_bytes = BytesIO()
        # img_bytes = self.image.convert("RGB").tobytes()
        # using ByteIO to trick pillow into saving the image in memory
        with open(self.file_path, "rb") as img_file:
            # image bytes without sequence numbers = bytes_to_send - 2 * num_image_chunks
            # as seen later
            img_bytes = img_file.read()

        num_image_chunks = -(-len(img_bytes) // CHUNK_SIZE)
        # consider chunk headers (2 bytes for sequence number currently)
        bytes_to_send = len(img_bytes) + 2 * num_image_chunks # bytes

        transmit_header = struct.pack(
            '>4sIII',
            b'LORA',
            bytes_to_send,
            self.image.width,
            self.image.height,
        )

        # send in 200 byte chunks (max RF frame is 255)
        total_bytes = PROTOCOL_HEADER_SIZE + bytes_to_send

        print(f'[*] Transmitting {total_bytes} bytes')
        start_time = time.perf_counter_ns()

        # first chunk contains header for the entire transmission
        for i in range(0, len(img_bytes), CHUNK_SIZE):
            if self.cancel:
                print('[!] Transmission canceled')
                break

            chunk = b''
            # first chunk is special
            if i == 0:
                chunk += transmit_header

            # give each chunk a sequence number, sequence number is normalized
            # i.e. 0, 1, 2, ... N-1 instead of 0, 200, 400, (N-1) * chunk_size
            chunk += struct.pack('>H', int(i / CHUNK_SIZE)) + img_bytes[i : i + CHUNK_SIZE]

            # stochastically fail packets to simulate real life
            if i != 0 and random() < 0.3:
                continue

            # fire off
            r = self.drone.send(chunk)
            
            # provide extra redundancy to the preamble chunks
            if i == 0:
                r = self.drone.send(chunk)
                r = self.drone.send(chunk)

            if VERBOSE:
                print(f">>> {img_bytes[i : i + CHUNK_SIZE].hex()}")
                print(r)

        # primary transmission is over, ensure all chunks has been received
        duration_ns = time.perf_counter_ns() - start_time
        duration_s = duration_ns / 10**9 
        print(f'[*] Completed first transmission in {duration_s:.3f}s ({total_bytes/duration_s:,.0f} bytes/s). Waiting for ground MISS report')
<<<<<<< HEAD
=======
       # self.drone.serial.readall()
>>>>>>> 58c11a41

        # increase timeout during retransmission phase
        self.drone.serial.timeout = RETRANSMISSION_TIMEOUT // 2

        num_missing = -1
        retries = MAX_RETRIES
        while num_missing and retries:
            r = b''
            # enable rx, must be done here because we transmit after
            self.drone.serial.write(f'{AT_RXLRPKT}\n'.encode())
            r += self.drone.serial.read_until(b'\r\n')
            r += self.drone.serial.read_until(b'RX ')
            r += self.drone.serial.readline()

            if VERBOSE:
                print('<<<', r.decode())

            # why cant we do this to drain stream and get RX payload either way
            # while not (matches := re.finditer(r'RX "(\w+?)"', self.drone.serial.readline().decode())):

            matches = re.finditer(r'RX "(\w+?)"', r.decode())
            data = bytes.fromhex(''.join([x.group(1) for x in matches]))

            if not data:
                print('.', end='', flush=True)
                continue
            
            print()

            if not data.startswith(b'MISS'):
                print(r)
                continue

            header_MISS, header_COUNT, header_SEQS = data[:4], data[4:6], data[6:]

            num_missing, = struct.unpack('>H', header_COUNT)
            print(f'[*] Ground reported missing {num_missing} chunk/s')

<<<<<<< HEAD
=======
            # its possible to validate this number further for crazy values to conserve bandwidth
>>>>>>> 58c11a41
            if num_missing == 0:
                break

            missing_chunk_seqs = struct.unpack('>' + 'H' * num_missing, header_SEQS)

            #waait before re sending
            time.sleep(2)

            print(f'[*] Resending (retry: {MAX_RETRIES-retries+1}): {missing_chunk_seqs}')

            for seq in missing_chunk_seqs:
                print(f'[*] Sending {seq}')
                chunk_index = seq * CHUNK_SIZE
                r = self.drone.send(struct.pack('>H', seq) + img_bytes[chunk_index:chunk_index+CHUNK_SIZE])
                #debug
                # print(4,r)
            retries -= 1

        # reset timeout
        self.drone.serial.timeout = 1

        # report stats and reset GUI state
        total_duration_ns = time.perf_counter_ns() - duration_ns
        total_duration_s = duration_ns / 10**9 
        '[+] Retransmission successful'

        if self.cancel:
            print('[!] Canceled at {i:,} bytes after {total_duration_s:.3f}')
        else:
            print(
                    f"[+] Sent {total_bytes} bytes over {num_image_chunks} packets in {total_duration_s:.3f}s ({total_bytes/duration_s:,.0f} bytes/s)"
            )
        self.cancel_button.config(state=tk.DISABLED)

def launch_client(port, configure, auto):
    root = tk.Tk()
    DroneGUI(root, port, configure, auto)

    root.mainloop()

if __name__ == '__main__':
    args = get_args()
    VERBOSE = args.verbose
    if VERBOSE:
        print('! Increased verbosity !')
        print('Running with args:', args)

    # shared config & args
    RF_CONFIG['spreading_factor'] = args.sf
    RF_CONFIG['power_dbm'] = args.dbm
    RF_CONFIG['bandwidth'] = args.bandwidth
    port = args.port
    configure = args.configure

    # mode-specific config
    if args.mode == 'client':
        print('Running in client mode')

        auto = args.auto

        launch_client(port, configure, auto)

    elif args.mode == 'server':
        print('Running in server mode')
        
        while True:
            launch_server(port, configure)
<|MERGE_RESOLUTION|>--- conflicted
+++ resolved
@@ -30,21 +30,13 @@
 
 PROTOCOL_HEADER_SIZE = 16
 
-AT_RXLRPKT = 'AT+TEST=RXLRPKT\n'
-
 CHUNK_SIZE = 200
 
 RETRANSMISSION_TIMEOUT = 10
 
-<<<<<<< HEAD
 # magic delay based on observation to give enough time for the other transceiver
 # to switch to RX
 RX_SWITCH_DELAY = 0.5
-
-MAX_RETRIES = 3
-=======
-MAX_RETRIES = 999
->>>>>>> 58c11a41
 
 # to be refactored
 status_text_box: tk.Text = None
@@ -596,10 +588,6 @@
         duration_ns = time.perf_counter_ns() - start_time
         duration_s = duration_ns / 10**9 
         print(f'[*] Completed first transmission in {duration_s:.3f}s ({total_bytes/duration_s:,.0f} bytes/s). Waiting for ground MISS report')
-<<<<<<< HEAD
-=======
-       # self.drone.serial.readall()
->>>>>>> 58c11a41
 
         # increase timeout during retransmission phase
         self.drone.serial.timeout = RETRANSMISSION_TIMEOUT // 2
@@ -638,17 +626,13 @@
             num_missing, = struct.unpack('>H', header_COUNT)
             print(f'[*] Ground reported missing {num_missing} chunk/s')
 
-<<<<<<< HEAD
-=======
-            # its possible to validate this number further for crazy values to conserve bandwidth
->>>>>>> 58c11a41
             if num_missing == 0:
                 break
 
             missing_chunk_seqs = struct.unpack('>' + 'H' * num_missing, header_SEQS)
 
-            #waait before re sending
-            time.sleep(2)
+            # wait before resending
+            time.sleep(RX_SWITCH_DELAY)
 
             print(f'[*] Resending (retry: {MAX_RETRIES-retries+1}): {missing_chunk_seqs}')
 
@@ -656,8 +640,6 @@
                 print(f'[*] Sending {seq}')
                 chunk_index = seq * CHUNK_SIZE
                 r = self.drone.send(struct.pack('>H', seq) + img_bytes[chunk_index:chunk_index+CHUNK_SIZE])
-                #debug
-                # print(4,r)
             retries -= 1
 
         # reset timeout
